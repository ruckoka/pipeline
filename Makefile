--- conflicted
+++ resolved
@@ -93,30 +93,11 @@
 run: build ## Build and execute a binary
 	PIPELINE_CONFIG_DIR=$${PWD}/config VAULT_ADDR="http://127.0.0.1:8200" ${BUILD_DIR}/${BINARY_NAME} ${ARGS}
 
-<<<<<<< HEAD
-.PHONY: build
-build: build/pipeline build/worker ## Build binaries
-
-.PHONY: build/pipeline
-build/pipeline: ## Build a pipeline binary
-ifneq (${IGNORE_GOLANG_VERSION_REQ}, 1)
-	@printf "${GOLANG_VERSION}\n$$(go version | awk '{sub(/^go/, "", $$3);print $$3}')" | sort -t '.' -k 1,1 -k 2,2 -k 3,3 -g | head -1 | grep -q -E "^${GOLANG_VERSION}$$" || (printf "Required Go version is ${GOLANG_VERSION}\nInstalled: `go version`" && exit 1)
-endif
-	go build ${GOARGS} -tags "${GOTAGS}" -ldflags "${LDFLAGS}" -o $@ ${PACKAGE}/cmd/pipeline
-
-.PHONY: build/worker
-build/worker: ## Build a worker binary
-ifneq (${IGNORE_GOLANG_VERSION_REQ}, 1)
-	@printf "${GOLANG_VERSION}\n$$(go version | awk '{sub(/^go/, "", $$3);print $$3}')" | sort -t '.' -k 1,1 -k 2,2 -k 3,3 -g | head -1 | grep -q -E "^${GOLANG_VERSION}$$" || (printf "Required Go version is ${GOLANG_VERSION}\nInstalled: `go version`" && exit 1)
-endif
-	go build ${GOARGS} -tags "${GOTAGS}" -ldflags "${LDFLAGS}" -o $@ ${PACKAGE}/cmd/worker
-=======
 .PHONY: goversion
 goversion:
 ifneq (${IGNORE_GOLANG_VERSION_REQ}, 1)
 	@printf "${GOLANG_VERSION}\n$$(go version | awk '{sub(/^go/, "", $$3);print $$3}')" | sort -t '.' -k 1,1 -k 2,2 -k 3,3 -g | head -1 | grep -q -E "^${GOLANG_VERSION}$$" || (printf "Required Go version is ${GOLANG_VERSION}\nInstalled: `go version`" && exit 1)
 endif
->>>>>>> fe3f4453
 
 .PHONY: build-%
 build-%: goversion ## Build a binary
