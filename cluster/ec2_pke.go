// Copyright © 2018 Banzai Cloud
//
// Licensed under the Apache License, Version 2.0 (the "License");
// you may not use this file except in compliance with the License.
// You may obtain a copy of the License at
//
//     http://www.apache.org/licenses/LICENSE-2.0
//
// Unless required by applicable law or agreed to in writing, software
// distributed under the License is distributed on an "AS IS" BASIS,
// WITHOUT WARRANTIES OR CONDITIONS OF ANY KIND, either express or implied.
// See the License for the specific language governing permissions and
// limitations under the License.

package cluster

import (
	"context"
	"crypto/sha256"
	"crypto/x509"
	"encoding/hex"
	"encoding/pem"
	"fmt"
	"net"
	"strconv"
	"time"

	"github.com/aws/aws-sdk-go/aws"
	"github.com/aws/aws-sdk-go/aws/session"
	"github.com/aws/aws-sdk-go/service/cloudformation"
	"github.com/aws/aws-sdk-go/service/ec2"
	pipConfig "github.com/banzaicloud/pipeline/config"
	"github.com/banzaicloud/pipeline/internal/backoff"
	"github.com/banzaicloud/pipeline/internal/cluster"
	internalPke "github.com/banzaicloud/pipeline/internal/providers/pke"
	"github.com/banzaicloud/pipeline/internal/providers/pke/pkeworkflow"
	"github.com/banzaicloud/pipeline/model"
	pkgAuth "github.com/banzaicloud/pipeline/pkg/auth"
	pkgCluster "github.com/banzaicloud/pipeline/pkg/cluster"
	"github.com/banzaicloud/pipeline/pkg/cluster/pke"
	"github.com/banzaicloud/pipeline/pkg/common"
	pkgError "github.com/banzaicloud/pipeline/pkg/errors"
	pkgSecret "github.com/banzaicloud/pipeline/pkg/secret"
	"github.com/banzaicloud/pipeline/secret"
	"github.com/banzaicloud/pipeline/secret/verify"
	"github.com/goph/emperror"
	"github.com/jinzhu/gorm"
	"github.com/mitchellh/mapstructure"
	"github.com/pkg/errors"
	"github.com/sirupsen/logrus"
	"go.uber.org/cadence/client"
	yaml "gopkg.in/yaml.v2"
)

var _ CommonCluster = (*EC2ClusterPKE)(nil)

type EC2ClusterPKE struct {
	db    *gorm.DB
	model *internalPke.EC2PKEClusterModel
	//amazonCluster *ec2.EC2 //Don't use this directly
	APIEndpoint string
	log         logrus.FieldLogger
	session     *session.Session
	CommonClusterBase
}

func (c *EC2ClusterPKE) GetSecurityScan() bool {
	return c.model.Cluster.SecurityScan
}

func (c *EC2ClusterPKE) SetSecurityScan(scan bool) {
	c.model.Cluster.SecurityScan = scan
}

func (c *EC2ClusterPKE) GetLogging() bool {
	return c.model.Cluster.Logging
}

func (c *EC2ClusterPKE) SetLogging(l bool) {
	c.model.Cluster.Logging = l
}

func (c *EC2ClusterPKE) GetMonitoring() bool {
	return c.model.Cluster.Monitoring
}

func (c *EC2ClusterPKE) SetMonitoring(m bool) {
	c.model.Cluster.Monitoring = m
}

// GetScaleOptions returns scale options for the cluster
func (c *EC2ClusterPKE) GetScaleOptions() *pkgCluster.ScaleOptions {
	return getScaleOptionsFromModel(c.model.Cluster.ScaleOptions)
}

// SetScaleOptions sets scale options for the cluster
func (c *EC2ClusterPKE) SetScaleOptions(scaleOptions *pkgCluster.ScaleOptions) {
	updateScaleOptions(&c.model.Cluster.ScaleOptions, scaleOptions)
}

func (c *EC2ClusterPKE) GetServiceMesh() bool {
	return c.model.Cluster.ServiceMesh
}

func (c *EC2ClusterPKE) SetServiceMesh(m bool) {
	c.model.Cluster.ServiceMesh = m
}

func (c *EC2ClusterPKE) GetID() pkgCluster.ClusterID {
	return c.model.Cluster.ID
}

func (c *EC2ClusterPKE) GetUID() string {
	return c.model.Cluster.UID
}

func (c *EC2ClusterPKE) GetOrganizationId() pkgAuth.OrganizationID {
	return c.model.Cluster.OrganizationID
}

func (c *EC2ClusterPKE) GetName() string {
	return c.model.Cluster.Name
}

func (c *EC2ClusterPKE) GetCloud() string {
	return c.model.Cluster.Cloud
}

func (c *EC2ClusterPKE) GetDistribution() pkgCluster.DistributionID {
	return c.model.Cluster.Distribution
}

func (c *EC2ClusterPKE) GetLocation() string {
	return c.model.Cluster.Location
}

func (c *EC2ClusterPKE) GetCreatedBy() pkgAuth.UserID {
	return c.model.Cluster.CreatedBy
}

func (c *EC2ClusterPKE) GetSecretId() pkgSecret.SecretID {
	return c.model.Cluster.SecretID
}

func (c *EC2ClusterPKE) GetSshSecretId() pkgSecret.SecretID {
	return c.model.Cluster.SSHSecretID
}

<<<<<<< HEAD
// RequiresSshPublicKey returns true as a public ssh key is needed for bootstrapping
// the cluster
func (c *EC2ClusterPKE) RequiresSshPublicKey() bool {
	return true
}

func (c *EC2ClusterPKE) SaveSshSecretId(sshSecretId string) error {
=======
func (c *EC2ClusterPKE) SaveSshSecretId(sshSecretId pkgSecret.SecretID) error {
>>>>>>> 865d807a
	c.model.Cluster.SSHSecretID = sshSecretId

	err := c.db.Save(&c.model).Error
	if err != nil {
		return emperror.WrapWith(err, "failed to save ssh secret", "secret", sshSecretId)
	}

	return nil
}

<<<<<<< HEAD
func (c *EC2ClusterPKE) GetSshPublicKey() (string, error) {
	sshSecret, err := c.getSshSecret(c)
	if err != nil {
		return "", err
	}
	sshKey := secret.NewSSHKeyPair(sshSecret)
	return sshKey.PublicKeyData, nil
}

func (c *EC2ClusterPKE) SaveConfigSecretId(configSecretId string) error {
=======
func (c *EC2ClusterPKE) SaveConfigSecretId(configSecretId pkgSecret.SecretID) error {
>>>>>>> 865d807a
	c.model.Cluster.ConfigSecretID = configSecretId

	err := c.db.Save(&c.model).Error
	if err != nil {
		return errors.Wrap(err, "failed to save config secret id")
	}

	return nil
}

func (c *EC2ClusterPKE) GetConfigSecretId() pkgSecret.SecretID {
	clusters := cluster.NewClusters(pipConfig.DB()) // TODO get it from non-global context
	id, err := clusters.GetConfigSecretIDByClusterID(c.GetOrganizationId(), c.GetID())
	if err == nil {
		c.model.Cluster.ConfigSecretID = id
	}
	return c.model.Cluster.ConfigSecretID
}

func (c *EC2ClusterPKE) GetSecretWithValidation() (*secret.SecretItemResponse, error) {
	return c.CommonClusterBase.getSecret(c)
}

func (c *EC2ClusterPKE) Persist(string, string) error {
	err := c.db.Save(c.model).Error
	return err
}

func (c *EC2ClusterPKE) UpdateStatus(status, statusMessage string) error {
	originalStatus := c.model.Cluster.Status
	originalStatusMessage := c.model.Cluster.StatusMessage

	err := c.db.Model(&c.model.Cluster).Updates(map[string]interface{}{"status": status, "status_message": statusMessage}).Error
	if err != nil {
		return errors.Wrap(err, "failed to update status")
	}

	if originalStatus != status {
		statusHistory := &cluster.StatusHistoryModel{
			ClusterID:   c.model.Cluster.ID,
			ClusterName: c.model.Cluster.Name,

			FromStatus:        originalStatus,
			FromStatusMessage: originalStatusMessage,
			ToStatus:          status,
			ToStatusMessage:   statusMessage,
		}

		err := c.db.Save(&statusHistory).Error
		if err != nil {
			return errors.Wrap(err, "failed to update cluster status history")
		}
	}

	return nil
}

// DeleteFromDatabase deletes the distribution related entities from the database
func (c *EC2ClusterPKE) DeleteFromDatabase() error {

	// dependencies are deleted using a GORM hook!
	if e := c.db.Delete(c.model).Error; e != nil {
		return emperror.WrapWith(e, "failed to delete EC2BanzaiCloudCluster", "distro", c.model.ID)
	}

	return nil
}

func (c *EC2ClusterPKE) CreateCluster() error {
	return errors.New("not implemented")
}

func (c *EC2ClusterPKE) GetAWSClient() (*session.Session, error) {
	if c.session != nil {
		return c.session, nil
	}
	secret, err := c.getSecret(c)
	if err != nil {
		return nil, err
	}
	awsCred := verify.CreateAWSCredentials(secret.Values)
	return session.NewSession(&aws.Config{
		Region:      aws.String(c.model.Cluster.Location),
		Credentials: awsCred,
	})
}

func (c *EC2ClusterPKE) GetCurrentWorkflowID() string {
	return c.model.CurrentWorkflowID
}

func (c *EC2ClusterPKE) SetCurrentWorkflowID(workflowID string) error {
	c.model.CurrentWorkflowID = workflowID

	err := c.db.Save(&c.model).Error
	if err != nil {
		return emperror.WrapWith(err, "failed to save ssh secret", "workflowId", workflowID)
	}

	return nil
}

func (c *EC2ClusterPKE) CreatePKECluster(tokenGenerator TokenGenerator, externalBaseURL string) error {
	// Fetch

	// Generate certificates
	clusterUidTag := fmt.Sprintf("clusterUID:%s", c.GetUID())
	req := &secret.CreateSecretRequest{
		Name:   fmt.Sprintf("cluster-%d-ca", c.GetID()),
		Values: map[string]string{},
		Type:   pkgSecret.PKESecretType,
		Tags: []string{
			clusterUidTag,
			pkgSecret.TagBanzaiReadonly,
			pkgSecret.TagBanzaiHidden,
		},
	}
	_, err := secret.Store.GetOrCreate(c.GetOrganizationId(), req)
	if err != nil {
		return err
	}
	// prepare input for real AWS flow
	_, err = c.GetPipelineToken(tokenGenerator)
	if err != nil {
		return emperror.Wrap(err, "can't generate Pipeline token")
	}
	//client, err := c.GetAWSClient()
	//if err != nil {
	//	return err
	//}
	//cloudformationSrv := cloudformation.New(client)
	//err = CreateMasterCF(cloudformationSrv)
	//if err != nil {
	//	return emperror.Wrap(err, "can't create master CF template")
	//}
	token := "XXX" // TODO masked from dumping valid tokens to log
	for _, nodePool := range c.model.NodePools {
		cmd, err := c.GetBootstrapCommand(nodePool.Name, externalBaseURL, token)
		if err != nil {
			return err
		}
		c.log.Debugf("TODO: start ASG with command %s", cmd)
	}

	c.UpdateStatus(c.model.Cluster.Status, "Waiting for Kubeconfig from master node.")
	clusters := cluster.NewClusters(pipConfig.DB()) // TODO get it from non-global context
	err = backoff.Retry(func() error {
		id, err := clusters.GetConfigSecretIDByClusterID(c.GetOrganizationId(), c.GetID())
		if err != nil {
			return err
		} else if id == "" {
			log.Debug("waiting for Kubeconfig (/ready call)")
			return errors.New("no Kubeconfig received from master")
		}
		c.model.Cluster.ConfigSecretID = id
		return nil
	}, backoff.NewConstantBackoffPolicy(&backoff.ConstantBackoffConfig{
		Delay:          20 * time.Second,
		MaxElapsedTime: 30 * time.Minute}))

	if err != nil {
		return emperror.Wrap(err, "timeout")
	}
	return nil
}

// RegisterNode adds a Node to the DB
func (c *EC2ClusterPKE) RegisterNode(name, nodePoolName, ip string, master, worker bool) error {

	db := pipConfig.DB()
	nodePool := internalPke.NodePool{
		Name:      nodePoolName,
		ClusterID: c.GetID(),
	}

	roles := internalPke.Roles{}
	if master {
		roles = append(roles, internalPke.RoleMaster)
	}
	if worker {
		roles = append(roles, internalPke.RoleWorker)
	}

	if err := db.Where(nodePool).Attrs(internalPke.NodePool{
		Roles: roles,
	}).FirstOrCreate(&nodePool).Error; err != nil {
		return emperror.Wrap(err, "failed to register nodepool")
	}

	node := internalPke.Host{
		NodePoolID: nodePool.NodePoolID,
		Name:       name,
	}

	if err := db.Where(node).Attrs(internalPke.Host{
		Labels:    make(internalPke.Labels),
		PrivateIP: ip,
	}).FirstOrCreate(&node).Error; err != nil {
		return emperror.Wrap(err, "failed to register node")
	}
	c.log.WithField("node", name).Info("node registered")

	return nil
}

// Create master CF template
func CreateMasterCF(formation *cloudformation.CloudFormation) error {
	return nil
}

func (c *EC2ClusterPKE) ValidateCreationFields(r *pkgCluster.CreateClusterRequest) error {
	// TODO(Ecsy): implement me
	return nil
}

func (c *EC2ClusterPKE) UpdateCluster(*pkgCluster.UpdateClusterRequest, pkgAuth.UserID) error {
	panic("implement me")
}

func (c *EC2ClusterPKE) UpdateNodePools(*pkgCluster.UpdateNodePoolsRequest, pkgAuth.UserID) error {
	panic("implement me")
}

func (c *EC2ClusterPKE) CheckEqualityToUpdate(*pkgCluster.UpdateClusterRequest) error {
	panic("implement me")
}

func (c *EC2ClusterPKE) AddDefaultsToUpdate(*pkgCluster.UpdateClusterRequest) {
	panic("implement me")
}

func (c *EC2ClusterPKE) DeleteCluster() error {
	panic("not used")
}

func (c *EC2ClusterPKE) DeletePKECluster(ctx context.Context, workflowClient client.Client) error {
	input := pkeworkflow.DeleteClusterWorkflowInput{
		ClusterID: uint(c.GetID()),
	}
	workflowOptions := client.StartWorkflowOptions{
		TaskList:                     "pipeline",
		ExecutionStartToCloseTimeout: 40 * time.Minute, // TODO: lower timeout
	}
	exec, err := workflowClient.ExecuteWorkflow(ctx, workflowOptions, pkeworkflow.DeleteClusterWorkflowName, input)
	if err != nil {
		return err
	}

	err = c.SetCurrentWorkflowID(exec.GetID())
	if err != nil {
		return err
	}

	err = exec.Get(ctx, nil)
	if err != nil {
		return err
	}

	return nil
}

func (c *EC2ClusterPKE) DownloadK8sConfig() ([]byte, error) {
	return nil, pkgError.ErrorFunctionShouldNotBeCalled
}

func (c *EC2ClusterPKE) GetAPIEndpoint() (string, error) {
	if c.APIEndpoint != "" {
		return c.APIEndpoint, nil
	}

	config, err := c.GetK8sConfig()
	if err != nil {
		return "", emperror.Wrap(err, "failed to get cluster's Kubeconfig")
	}

	kubeConf := kubeConfig{}
	err = yaml.Unmarshal(config, &kubeConf)
	if err != nil {
		return "", emperror.Wrap(err, "failed to parse cluster's Kubeconfig")
	}

	c.APIEndpoint = kubeConf.Clusters[0].Cluster.Server
	return c.APIEndpoint, nil
}

// GetK8sIpv4Cidrs returns possible IP ranges for pods and services in the cluster
// On PKE the services and pods IP ranges can be fetched from the model of the cluster
func (c *EC2ClusterPKE) GetK8sIpv4Cidrs() (*pkgCluster.Ipv4Cidrs, error) {
	return &pkgCluster.Ipv4Cidrs{
		ServiceClusterIPRanges: []string{c.model.Network.ServiceCIDR},
		PodIPRanges:            []string{c.model.Network.PodCIDR},
	}, nil
}

func (c *EC2ClusterPKE) GetK8sConfig() ([]byte, error) {
	return c.CommonClusterBase.getConfig(c)
}

func (c *EC2ClusterPKE) RbacEnabled() bool {
	return c.model.Kubernetes.RBACEnabled
}

func (c *EC2ClusterPKE) NeedAdminRights() bool {
	return false
}

func (c *EC2ClusterPKE) GetKubernetesUserName() (string, error) {
	return "", nil
}

func (c *EC2ClusterPKE) GetStatus() (*pkgCluster.GetClusterStatusResponse, error) {
	log.Info("Create cluster status response")

	hasSpotNodePool := false
	nodePools := make(map[string]*pkgCluster.NodePoolStatus)
	for _, np := range c.model.NodePools {
		providerConfig := internalPke.NodePoolProviderConfigAmazon{}
		err := mapstructure.Decode(np.ProviderConfig, &providerConfig)
		if err != nil {
			return nil, emperror.WrapWith(err, "failed to decode providerconfig", "cluster", c.model.Cluster.Name)
		}
		nodePools[np.Name] = &pkgCluster.NodePoolStatus{
			Count:             len(np.Hosts),
			InstanceType:      providerConfig.AutoScalingGroup.InstanceType,
			SpotPrice:         providerConfig.AutoScalingGroup.SpotPrice,
			CreatorBaseFields: *NewCreatorBaseFields(np.CreatedAt, np.CreatedBy),
		}

		if p, err := strconv.ParseFloat(providerConfig.AutoScalingGroup.SpotPrice, 64); err == nil && p > 0.0 {
			hasSpotNodePool = true
		}
	}

	return &pkgCluster.GetClusterStatusResponse{
		Status:            c.model.Cluster.Status,
		StatusMessage:     c.model.Cluster.StatusMessage,
		Name:              c.model.Cluster.Name,
		Location:          c.model.Cluster.Location,
		Cloud:             c.model.Cluster.Cloud,
		Distribution:      c.model.Cluster.Distribution,
		Spot:              hasSpotNodePool,
		ResourceID:        c.model.Cluster.ID,
		Logging:           c.GetLogging(),
		Monitoring:        c.GetMonitoring(),
		ServiceMesh:       c.GetServiceMesh(),
		SecurityScan:      c.GetSecurityScan(),
		NodePools:         nodePools,
		Version:           c.model.Kubernetes.Version,
		CreatorBaseFields: *NewCreatorBaseFields(c.model.Cluster.CreatedAt, c.model.Cluster.CreatedBy),
		Region:            c.model.Cluster.Location,
	}, nil
}

// IsReady checks if the cluster is running according to the cloud provider.
func (c *EC2ClusterPKE) IsReady() (bool, error) {
	// TODO: is this a correct implementation?
	return true, nil
}

type PKENodePool struct {
	Name              string
	MinCount          int
	MaxCount          int
	Count             int
	Master            bool
	Worker            bool
	InstanceType      string
	AvailabilityZones []string
	ImageID           string
	SpotPrice         string
}

func (c *EC2ClusterPKE) GetNodePools() []PKENodePool {
	pools := make([]PKENodePool, len(c.model.NodePools), len(c.model.NodePools))
	for i, np := range c.model.NodePools {

		var amazonPool internalPke.NodePoolProviderConfigAmazon
		_ = mapstructure.Decode(np.ProviderConfig, &amazonPool)

		var azs []string
		for _, az := range amazonPool.AutoScalingGroup.Zones {
			azs = append(azs, string(az))
		}

		pools[i] = PKENodePool{
			Name:              np.Name,
			MinCount:          amazonPool.AutoScalingGroup.Size.Min,
			MaxCount:          amazonPool.AutoScalingGroup.Size.Max,
			Count:             amazonPool.AutoScalingGroup.Size.Min,
			InstanceType:      amazonPool.AutoScalingGroup.InstanceType,
			AvailabilityZones: azs,
			ImageID:           amazonPool.AutoScalingGroup.Image,
			SpotPrice:         amazonPool.AutoScalingGroup.SpotPrice,
		}
		for _, role := range np.Roles {
			if role == "master" {
				pools[i].Master = true
			}
			if role == "worker" {
				pools[i].Worker = true
			}
		}

	}
	return pools
}

// ListNodeNames returns node names to label them
func (c *EC2ClusterPKE) ListNodeNames() (common.NodeNames, error) {
	var nodes = make(map[string][]string)
	for _, nodepool := range c.model.NodePools {
		nodes[nodepool.Name] = []string{}
		for _, host := range nodepool.Hosts {
			nodes[nodepool.Name] = append(nodes[nodepool.Name], host.Name)
		}
	}
	return nodes, nil
}

func (c *EC2ClusterPKE) NodePoolExists(nodePoolName string) bool {
	for _, np := range c.model.NodePools {
		if np.Name == nodePoolName {
			return true
		}
	}
	return false
}

func (c *EC2ClusterPKE) GetCAHash() (string, error) {
	secret, err := secret.Store.GetByName(c.GetOrganizationId(), fmt.Sprintf("cluster-%d-ca", c.GetID()))
	if err != nil {
		return "", err
	}
	crt := secret.Values[pkgSecret.KubernetesCACert]
	block, _ := pem.Decode([]byte(crt))
	if block == nil {
		return "", errors.New("failed to parse certificate")
	}
	cert, err := x509.ParseCertificate(block.Bytes)
	if err != nil {
		return "", emperror.Wrapf(err, "failed to parse certificate")
	}
	h := sha256.Sum256(cert.RawSubjectPublicKeyInfo)
	return fmt.Sprintf("sha256:%s", hex.EncodeToString(h[:])), nil
}

// GetPipelineToken returns a lazily generated token for Pipeline
func (c *EC2ClusterPKE) GetPipelineToken(tokenGenerator interface{}) (string, error) {
	generator, ok := tokenGenerator.(TokenGenerator)
	if !ok {
		return "", errors.New(fmt.Sprintf("failed to use %T as TokenGenerator", tokenGenerator))
	}
	_, token, err := generator.GenerateClusterToken(c.model.Cluster.OrganizationID, c.model.Cluster.ID)
	return token, err
}

// GetBootstrapCommand returns a command line to use to install a node in the given nodepool
func (c *EC2ClusterPKE) GetBootstrapCommand(nodePoolName, url, token string) (string, error) {
	subcommand := "worker"
	var np internalPke.NodePool
	for _, np = range c.model.NodePools {
		if np.Name == nodePoolName {
			for _, role := range np.Roles {
				if role == internalPke.RoleMaster {
					subcommand = "master"
					break
				}
			}
		}
	}
	if nodePoolName == "master" {
		subcommand = "master"
	}

	infrastructureCIDR := ""
	cloudProvider, _, subnets, err := c.GetNetworkCloudProvider()
	if err != nil {
		return "", err
	}
	switch cloudProvider {
	case string(internalPke.CNPAmazon):
		// match subnet
		if len(subnets) > 0 {
			s, err := c.GetAWSClient()
			if err != nil {
				return "", err
			}
			c := ec2.New(s)

			idx := 0
			if nodePoolName != "master" && len(subnets) > 1 {
				idx = 1
			}
			// query subnet CIDR from amazon
			in := &ec2.DescribeSubnetsInput{
				SubnetIds: aws.StringSlice([]string{string(subnets[idx])}),
			}
			out, err := c.DescribeSubnets(in)
			if err != nil {
				return "", err
			}
			if len(out.Subnets) > 0 {
				s := out.Subnets
				infrastructureCIDR = *s[0].CidrBlock
			}
		}
	}
	if infrastructureCIDR == "" {
		return "", errors.New("cloud not query nodepool subnet")
	}

	apiAddress, _, err := c.GetNetworkApiServerAddress()
	if err != nil {
		return "", err
	}
	// master
	if subcommand == "master" {
		return fmt.Sprintf("pke install %s "+
			"--pipeline-url=%q "+
			"--pipeline-token=%q "+
			"--pipeline-org-id=%d "+
			"--pipeline-cluster-id=%d "+
			"--pipeline-nodepool=%q "+
			"--kubernetes-version=1.12.2 "+
			"--kubernetes-network-provider=weave "+
			"--kubernetes-service-cidr=10.10.0.0/16 "+
			"--kubernetes-pod-network-cidr=10.20.0.0/16 "+
			"--kubernetes-infrastructure-cidr=%q "+
			"--kubernetes-api-server=%q "+
			"--kubernetes-cluster-name=%q",
			subcommand,
			url,
			token,
			c.model.Cluster.OrganizationID,
			c.model.Cluster.ID,
			nodePoolName,
			infrastructureCIDR,
			apiAddress,
			c.GetName(),
		), nil
	}

	// worker
	return fmt.Sprintf("pke install %s "+
		"--pipeline-url=%q "+
		"--pipeline-token=%q "+
		"--pipeline-org-id=%d "+
		"--pipeline-cluster-id=%d "+
		"--pipeline-nodepool=%q "+
		"--kubernetes-infrastructure-cidr=%q",
		subcommand,
		url,
		token,
		c.model.Cluster.OrganizationID,
		c.model.Cluster.ID,
		nodePoolName,
		infrastructureCIDR,
	), nil
}

// GetNetworkCloudProvider return cloud provider specific network information.
func (c *EC2ClusterPKE) GetNetworkCloudProvider() (cloudProvider, vpcID string, subnets []string, err error) {
	cp := c.model.Network.CloudProvider
	cloudProvider = string(cp)
	switch cp {
	case internalPke.CNPAmazon:
		cpc := &internalPke.NetworkCloudProviderConfigAmazon{}
		err = mapstructure.Decode(c.model.Network.CloudProviderConfig, &cpc)
		if err != nil {
			return
		}
		vpcID = cpc.VPCID
		for _, subnet := range cpc.Subnets {
			subnets = append(subnets, string(subnet))
		}
	}

	return
}

// SaveNetworkCloudProvider saves cloud provider specific network information.
func (c *EC2ClusterPKE) SaveNetworkCloudProvider(cloudProvider, vpcID string, subnets []string) error {
	if cloudProvider != string(internalPke.CNPAmazon) {
		return errors.New("unsupported cloud network provider")
	}

	c.model.Network.CloudProvider = internalPke.CNPAmazon
	c.model.Network.CloudProviderConfig = make(internalPke.Config)
	c.model.Network.CloudProviderConfig["vpcID"] = vpcID
	c.model.Network.CloudProviderConfig["subnets"] = subnets

	err := c.db.Save(&c.model).Error
	if err != nil {
		return emperror.WrapWith(err, "failed to save network cloud provider", "cloudProvider", cloudProvider)
	}

	return nil
}

// GetNetworkApiServerAddress returns Kubernetes API Server host and port.
func (c *EC2ClusterPKE) GetNetworkApiServerAddress() (host, port string, err error) {
	return net.SplitHostPort(c.model.Network.APIServerAddress)
}

// SaveNetworkApiServerAddress stores Kubernetes API Server host and port.
func (c *EC2ClusterPKE) SaveNetworkApiServerAddress(host, port string) error {
	if port == "" {
		// default port
		port = "6443"
	}
	c.model.Network.APIServerAddress = net.JoinHostPort(host, port)

	err := c.db.Save(&c.model).Error
	if err != nil {
		return emperror.WrapWith(err, "failed to save network api server address", "address", c.model.Network.APIServerAddress)
	}

	return nil
}

func CreateEC2ClusterPKEFromRequest(request *pkgCluster.CreateClusterRequest, orgId pkgAuth.OrganizationID, userId pkgAuth.UserID) (*EC2ClusterPKE, error) {
	c := &EC2ClusterPKE{
		log: log.WithField("cluster", request.Name).WithField("organization", orgId),
	}

	c.db = pipConfig.DB()

	var (
		network    = createEC2PKENetworkFromRequest(request.Properties.CreateClusterPKE.Network, userId)
		nodepools  = createEC2ClusterPKENodePoolsFromRequest(request.Properties.CreateClusterPKE.NodePools, userId)
		kubernetes = createEC2ClusterPKEFromRequest(request.Properties.CreateClusterPKE.Kubernetes, userId)
		kubeADM    = createEC2ClusterPKEKubeADMFromRequest(request.Properties.CreateClusterPKE.KubeADM, userId)
		cri        = createEC2ClusterPKECRIFromRequest(request.Properties.CreateClusterPKE.CRI, userId)
	)

	instanceType, image, err := getMasterInstanceTypeAndImageFromNodePools(nodepools)
	if err != nil {
		return nil, err
	}

	c.model = &internalPke.EC2PKEClusterModel{
		Cluster: cluster.ClusterModel{
			Name:           request.Name,
			Location:       request.Location,
			Cloud:          request.Cloud,
			Distribution:   pkgCluster.PKE,
			OrganizationID: orgId,
			RbacEnabled:    kubernetes.RBAC.Enabled,
			CreatedBy:      userId,
		},
		MasterInstanceType: instanceType,
		MasterImage:        image,
		Network:            network,
		NodePools:          nodepools,
		Kubernetes:         kubernetes,
		KubeADM:            kubeADM,
		CRI:                cri,
	}

	return c, nil
}

func CreateEC2ClusterPKEFromModel(modelCluster *model.ClusterModel) (*EC2ClusterPKE, error) {
	log := log.WithField("cluster", modelCluster.Name).WithField("organization", modelCluster.OrganizationId)

	db := pipConfig.DB()

	m := internalPke.EC2PKEClusterModel{
		ClusterID: modelCluster.ID,
	}

	log.Debug("Load EC2 props from database")
	err := db.Where(m).
		Preload("Cluster").
		Preload("Network").
		Preload("NodePools").
		Preload("Kubernetes").
		Preload("KubeADM").
		Preload("CRI").
		First(&m).
		Error
	if err != nil {
		return nil, err
	}

	c := &EC2ClusterPKE{
		db:    db,
		model: &m,
		log:   log,
	}
	return c, nil
}

func createEC2ClusterPKENodePoolsFromRequest(pools pke.NodePools, userId pkgAuth.UserID) internalPke.NodePools {
	var nps internalPke.NodePools

	for _, pool := range pools {
		np := internalPke.NodePool{
			Name:           pool.Name,
			Roles:          convertRoles(pool.Roles),
			Hosts:          convertHosts(pool.Hosts),
			Provider:       convertNodePoolProvider(pool.Provider),
			ProviderConfig: pool.ProviderConfig,
		}
		np.CreatedBy = userId
		nps = append(nps, np)
	}
	return nps
}

func convertRoles(roles pke.Roles) (result internalPke.Roles) {
	for _, role := range roles {
		result = append(result, internalPke.Role(role))
	}
	return
}

func convertHosts(hosts pke.Hosts) (result internalPke.Hosts) {
	for _, host := range hosts {
		result = append(result, internalPke.Host{
			Name:             host.Name,
			PrivateIP:        host.PrivateIP,
			NetworkInterface: host.NetworkInterface,
			Roles:            convertRoles(host.Roles),
			Labels:           convertLabels(host.Labels),
			Taints:           convertTaints(host.Taints),
		})
	}

	return
}

func convertNodePoolProvider(provider pke.NodePoolProvider) (result internalPke.NodePoolProvider) {
	return internalPke.NodePoolProvider(provider)
}

func convertLabels(labels pke.Labels) internalPke.Labels {
	res := make(internalPke.Labels, len(labels))
	for k, v := range labels {
		res[k] = v
	}
	return res
}

func convertTaints(taints pke.Taints) (result internalPke.Taints) {
	for _, taint := range taints {
		result = append(result, internalPke.Taint(taint))
	}
	return
}

func createEC2PKENetworkFromRequest(network pke.Network, userId pkgAuth.UserID) internalPke.Network {
	n := internalPke.Network{
		ServiceCIDR:      network.ServiceCIDR,
		PodCIDR:          network.PodCIDR,
		Provider:         convertNetworkProvider(network.Provider),
		APIServerAddress: network.APIServerAddress,
	}
	n.CreatedBy = userId
	return n
}

func convertNetworkProvider(provider pke.NetworkProvider) (result internalPke.NetworkProvider) {
	return internalPke.NetworkProvider(provider)
}

func createEC2ClusterPKEFromRequest(kubernetes pke.Kubernetes, userId pkgAuth.UserID) internalPke.Kubernetes {
	k := internalPke.Kubernetes{
		Version: kubernetes.Version,
		RBAC:    internalPke.RBAC{Enabled: kubernetes.RBAC.Enabled},
	}
	k.CreatedBy = userId
	return k
}

func createEC2ClusterPKEKubeADMFromRequest(kubernetes pke.KubeADM, userId pkgAuth.UserID) internalPke.KubeADM {
	a := internalPke.KubeADM{
		ExtraArgs: convertExtraArgs(kubernetes.ExtraArgs),
	}
	a.CreatedBy = userId
	return a
}

func convertExtraArgs(extraArgs pke.ExtraArgs) internalPke.ExtraArgs {
	res := make(internalPke.ExtraArgs, len(extraArgs))
	for k, v := range extraArgs {
		res[k] = internalPke.ExtraArg(v)
	}
	return res
}

func createEC2ClusterPKECRIFromRequest(cri pke.CRI, userId pkgAuth.UserID) internalPke.CRI {
	c := internalPke.CRI{
		Runtime:       internalPke.Runtime(cri.Runtime),
		RuntimeConfig: cri.RuntimeConfig,
	}
	c.CreatedBy = userId
	return c
}

func getMasterInstanceTypeAndImageFromNodePools(nodepools internalPke.NodePools) (masterInstanceType string, masterImage string, err error) {
	for _, nodepool := range nodepools {
		for _, role := range nodepool.Roles {
			if role == internalPke.RoleMaster {
				switch nodepool.Provider {
				case internalPke.NPPAmazon:
					providerConfig := internalPke.NodePoolProviderConfigAmazon{}
					err = mapstructure.Decode(nodepool.ProviderConfig, &providerConfig)
					if err != nil {
						return
					}
					masterInstanceType = providerConfig.AutoScalingGroup.InstanceType
					masterImage = providerConfig.AutoScalingGroup.Image
					return
				}
			}
		}
	}
	return
}<|MERGE_RESOLUTION|>--- conflicted
+++ resolved
@@ -146,17 +146,13 @@
 	return c.model.Cluster.SSHSecretID
 }
 
-<<<<<<< HEAD
 // RequiresSshPublicKey returns true as a public ssh key is needed for bootstrapping
 // the cluster
 func (c *EC2ClusterPKE) RequiresSshPublicKey() bool {
 	return true
 }
 
-func (c *EC2ClusterPKE) SaveSshSecretId(sshSecretId string) error {
-=======
 func (c *EC2ClusterPKE) SaveSshSecretId(sshSecretId pkgSecret.SecretID) error {
->>>>>>> 865d807a
 	c.model.Cluster.SSHSecretID = sshSecretId
 
 	err := c.db.Save(&c.model).Error
@@ -167,7 +163,6 @@
 	return nil
 }
 
-<<<<<<< HEAD
 func (c *EC2ClusterPKE) GetSshPublicKey() (string, error) {
 	sshSecret, err := c.getSshSecret(c)
 	if err != nil {
@@ -177,10 +172,7 @@
 	return sshKey.PublicKeyData, nil
 }
 
-func (c *EC2ClusterPKE) SaveConfigSecretId(configSecretId string) error {
-=======
 func (c *EC2ClusterPKE) SaveConfigSecretId(configSecretId pkgSecret.SecretID) error {
->>>>>>> 865d807a
 	c.model.Cluster.ConfigSecretID = configSecretId
 
 	err := c.db.Save(&c.model).Error
